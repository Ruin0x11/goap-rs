--- conflicted
+++ resolved
@@ -1,17 +1,5 @@
 [package]
 name = "goap"
-<<<<<<< HEAD
-version = "0.1.1"
-authors = ["ruin <ipickering2@gmail.com>"]
-
-[dependencies]
-serde = "0.9.15"
-serde_derive = "0.9.15"
-
-[dev-dependencies]
-rand = "0.3.15"
-toml = "0.3.2"
-=======
 version = "0.1.2"
 authors = ["ruin <ipickering2@gmail.com>"]
 
@@ -22,6 +10,5 @@
 [dev-dependencies]
 rand = "0.3.15"
 toml = "0.4.1"
->>>>>>> 195cb58d
 enum_derive = "0.1.7"
 macro-attr = "0.2.0"